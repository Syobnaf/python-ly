# This file is part of python-ly, https://pypi.python.org/pypi/python-ly
#
# Copyright (c) 2008 - 2015 by Wilbert Berendsen
#
# This program is free software; you can redistribute it and/or
# modify it under the terms of the GNU General Public License
# as published by the Free Software Foundation; either version 2
# of the License, or (at your option) any later version.
#
# This program is distributed in the hope that it will be useful,
# but WITHOUT ANY WARRANTY; without even the implied warranty of
# MERCHANTABILITY or FITNESS FOR A PARTICULAR PURPOSE.  See the
# GNU General Public License for more details.
#
# You should have received a copy of the GNU General Public License
# along with this program; if not, write to the Free Software
# Foundation, Inc., 51 Franklin St, Fifth Floor, Boston, MA  02110-1301  USA
# See http://www.gnu.org/licenses/ for more information.

"""
Classes that holds information about a musical score,
suitable for converting to musicXML.

When the score structure is built, it can easily be used to create a musicXML.

Example::

    from ly.musicxml import create_musicxml, xml_objs

    musxml = create_musicxml.CreateMusicXML()

    score = xml_objs.Score()
    part = xml_objs.ScorePart()
    score.partlist.append(part)
    bar = xml_objs.Bar()
    part.barlist.append(bar)
    ba = xml_objs.BarAttr()
    ba.set_time([4,4])
    bar.obj_list.append(ba)
    c = xml_objs.BarNote('c', 0, 0, (1,1))
    c.set_octave(4)
    c.set_durtype(1)
    bar.obj_list.append(c)

    xml_objs.IterateXmlObjs(score, musxml, 1)
    xml = musxml.musicxml()
    xml.write(filename)

"""

from __future__ import unicode_literals
from __future__ import print_function

from fractions import Fraction

class IterateXmlObjs():
    """
    A ly.musicxml.xml_objs.Score object is iterated and the Music XML node tree
    is constructed.

    """
    def __init__(self, score, musxml, div):
        """Create the basic score information, and initiate the
        iteration of the parts."""
        # score.debug_score([])
        self.musxml = musxml
        self.divisions = div
        if score.title:
            self.musxml.create_title(score.title)
        for ctag in score.creators:
            self.musxml.add_creator(ctag, score.creators[ctag])
        for itag in score.info:
            self.musxml.create_score_info(itag, score.info[itag])
        if score.rights:
            self.musxml.add_rights(score.rights)
        for p in score.partlist:
            if isinstance(p, ScorePart):
                self.iterate_part(p)
            elif isinstance(p, ScorePartGroup):
                self.iterate_partgroup(p)

    def iterate_partgroup(self, group):
        """Loop through a group, recursively if nested."""
        self.musxml.create_partgroup(
            'start', group.num, group.name, group.abbr, group.bracket)
        for p in group.partlist:
            if isinstance(p, ScorePart):
                self.iterate_part(p)
            elif isinstance(p, ScorePartGroup):
                self.iterate_partgroup(p)
        self.musxml.create_partgroup('stop', group.num)

    def iterate_part(self, part):
        """The part is iterated."""
        if part.barlist:
            part.set_first_bar(self.divisions)
            self.musxml.create_part(part.name, part.abbr, part.midi)
            for bar in part.barlist:
                self.iterate_bar(bar)
        else:
            print("Warning: empty part:", part.name)

    def iterate_bar(self, bar):
        """The objects in the bar are output to the xml-file."""
        self.musxml.create_measure()
        for obj in bar.obj_list:
            if isinstance(obj, BarAttr):
                self.new_xml_bar_attr(obj)
            elif isinstance(obj, BarMus):
                self.before_note(obj)
                if isinstance(obj, BarNote):
                    self.new_xml_note(obj)
                elif isinstance(obj, BarRest):
                    self.new_xml_rest(obj)
                self.gener_xml_mus(obj)
                self.after_note(obj)
            elif isinstance(obj, BarBackup):
                divdur = self.count_duration(obj.duration, self.divisions)
                self.musxml.add_backup(divdur)

    def new_xml_bar_attr(self, obj):
        """Create bar attribute xml-nodes."""
        if obj.has_attr():
            self.musxml.new_bar_attr(obj.clef, obj.time, obj.key, obj.mode, obj.divs)
        if obj.repeat:
            self.musxml.add_barline(obj.barline, obj.repeat)
        elif obj.barline:
            self.musxml.add_barline(obj.barline)
        if obj.staves:
            self.musxml.add_staves(obj.staves)
        if obj.multiclef:
            for mc in obj.multiclef:
                self.musxml.add_clef(sign=mc[0][0], line=mc[0][1], nr=mc[1], oct_ch=mc[0][2])
        if obj.tempo:
            self.musxml.create_tempo(obj.tempo.text, obj.tempo.metr,
                                     obj.tempo.midi, obj.tempo.dots)

    def before_note(self, obj):
        """Xml-nodes before note."""
        self._add_dynamics([d for d in obj.dynamic if d.before])
        if obj.oct_shift and not obj.oct_shift.octdir == 'stop':
            self.musxml.add_octave_shift(obj.oct_shift.plac, obj.oct_shift.octdir, obj.oct_shift.size)

    def after_note(self, obj):
        """Xml-nodes after note."""
        self._add_dynamics([d for d in obj.dynamic if not d.before])
        if obj.oct_shift and obj.oct_shift.octdir == 'stop':
            self.musxml.add_octave_shift(obj.oct_shift.plac, obj.oct_shift.octdir, obj.oct_shift.size)

    def _add_dynamics(self, dyns):
        """Add XML nodes for list of Dynamics objects."""
        for d in dyns:
            if isinstance(d, DynamicsMark):
                self.musxml.add_dynamic_mark(d.sign)
            elif isinstance(d, DynamicsWedge):
                self.musxml.add_dynamic_wedge(d.sign)
            elif isinstance(d, DynamicsText):
                self.musxml.add_dynamic_text(d.sign)
            elif isinstance(d, DynamicsDashes):
                self.musxml.add_dynamic_dashes(d.sign)

    def gener_xml_mus(self, obj):
        """Nodes generic for both notes and rests."""
        if obj.tuplet:
            for t in obj.tuplet:
                self.musxml.tuplet_note(t.fraction, obj.duration, t.ttype, t.nr,
                                        self.divisions, t.acttype, t.normtype)
        if obj.staff and not obj.skip:
            self.musxml.add_staff(obj.staff)
        if obj.other_notation:
            self.musxml.add_named_notation(obj.other_notation)

    def new_xml_note(self, obj):
        """Create note specific xml-nodes."""
        divdur = self.count_duration(obj.duration, self.divisions)
        if isinstance(obj, Unpitched):
            self.musxml.new_unpitched_note(obj.base_note, obj.octave, obj.type, divdur,
                obj.voice, obj.dot, obj.chord, obj.grace)
        else:
            self.musxml.new_note(obj.base_note, obj.octave, obj.type, divdur,
                obj.alter, obj.accidental_token, obj.voice, obj.dot, obj.chord,
                obj.grace)
        for t in obj.tie:
            self.musxml.tie_note(t)
        for s in obj.slur:
            self.musxml.add_slur(s.nr, s.slurtype)
        for a in obj.artic:
            self.musxml.new_articulation(a)
        if obj.ornament:
            self.musxml.new_simple_ornament(obj.ornament)
        if obj.adv_ornament:
            self.musxml.new_adv_ornament(obj.adv_ornament[0], obj.adv_ornament[1])
        if obj.tremolo[1]:
            self.musxml.add_tremolo(obj.tremolo[0], obj.tremolo[1])
        if obj.gliss:
            self.musxml.add_gliss(obj.gliss[0], obj.gliss[1], obj.gliss[2])
        if obj.fingering:
            self.musxml.add_fingering(obj.fingering)
        if obj.lyric:
            for l in obj.lyric:
                # Allows a lyric to have the extend tag if necessary
                if l[-1] == "extend":
                    self.musxml.add_lyric(l[0], l[1], l[2], l[-1])
                elif l[-2] == "extend":
                    self.musxml.add_lyric(l[0], l[1], l[2], l[-2])
                else:
                    self.musxml.add_lyric(l[0], l[1], l[2])

    def new_xml_rest(self, obj):
        """Create rest specific xml-nodes."""
        divdur = self.count_duration(obj.duration, self.divisions)
        if obj.skip:
            self.musxml.add_skip(divdur)
        else:
            self.musxml.new_rest(divdur, obj.type, obj.pos,
            obj.dot, obj.voice)

    def count_duration(self, base_scaling, divs):
        base = base_scaling[0]
        scaling = base_scaling[1]
        duration = divs*4*base
        duration = duration * scaling
        return int(duration)


class Score():
    """Object that keep track of a whole score."""
    def __init__(self):
        self.partlist = []
        self.title = None
        self.creators = {}
        self.info = {}
        self.rights = None
        self.glob_section = ScoreSection('global', True)

    def is_empty(self):
        """Check if score is empty."""
        if self.partlist:
            return False
        else:
            return True

    def merge_globally(self, section, override=False):
        """Merge section to all parts."""
        for p in self.partlist:
            p.merge_voice(section, override)

    def debug_score(self, attr=[]):
        """
        Loop through score and print all elements for debugging purposes.

        Additionally print element attributes by adding them to the
        argument 'attr' list.

        """
        ind = "  "
        def debug_part(p):
            print("Score part:"+p.name)
            for n, b in enumerate(p.barlist):
                print(ind+"Bar nr: "+str(n+1))
                for obj in b.obj_list:
                    print(ind+ind+repr(obj))
                    for a in attr:
                        try:
                            print(ind+ind+ind+a+':'+repr(getattr(obj, a)))
                        except AttributeError:
                            pass

        def debug_group(g):
            if hasattr(g, 'barlist'):
                debug_part(g)
            else:
                print("Score group:"+g.name)
                for pg in g.partlist:
                    debug_group(pg)

        for i in self.partlist:
            debug_group(i)


class ScorePartGroup():
    """Object to keep track of part group."""
    def __init__(self, num, bracket):
        self.bracket = bracket
        self.partlist = []
        self.name = ''
        self.abbr = ''
        self.parent = None
        self.num = num

    def set_bracket(self, bracket):
        self.bracket = bracket

    def merge_voice(self, voice, override=False):
        """Merge in a ScoreSection into all parts."""
        for part in self.partlist:
            part.merge_voice(voice, override)


class ScoreSection():
    """ object to keep track of music section """
    def __init__(self, name, glob=False):
        self.name = name
        self.barlist = []
        self.glob = glob

    def __repr__(self):
        return '<{0} {1}>'.format(self.__class__.__name__, self.name)

    def merge_voice(self, voice, override=False):
        """Merge in other ScoreSection."""
        for org_v, add_v in zip(self.barlist, voice.barlist):
            org_v.inject_voice(add_v, override)
        bl_len = len(self.barlist)
        if len(voice.barlist) > bl_len:
            self.barlist += voice.barlist[bl_len:]

<<<<<<< HEAD

=======
>>>>>>> 261ad15f
    def merge_lyrics(self, lyrics):
        """Merge in lyrics in music section."""
        i = 0
        slurOn = True  # Indicates whether subsequent slurred notes should be skipped
        slur = False   # Indicates whether the current note is slurred
        tie = False    # Indicates whether the current note is tied
        for bar in self.barlist:
            for obj in bar.obj_list:
                if isinstance(obj, BarNote) and obj.voice == 1:
                    # Ends open slurs/ties
                    if slur and tie:
                        if obj.slur:
                            slur = False
                        elif obj.tie:
                            tie = False
                    elif slur:
                        if obj.slur:
                            slur = False
                    elif tie:
                        if obj.tie:
                            tie = False
                    # If not a slurred/tied note, begins slurs/ties if needed and adds lyrics
                    else:
                        if obj.slur and slurOn:
                            slur = True
                        if obj.tie and slurOn:
                            tie = True
                        try:
                            l = lyrics.barlist[i]
                        except IndexError:
                            break
                        if l[-1] == "slurOff" or l[-2] == "slurOff":
                            slurOn = False
                        elif l[-1] == "slurOn" or l[-2] == "slurOn":
                            slurOn = True
                        if l != 'skip':
                            l[0] = l[0].replace('~', chr(0x203f))  # Turns ~ into undertie
                            obj.add_lyric(l)
                        i += 1


class Snippet(ScoreSection):
    """ Short section intended to be merged.
    Holds reference to the barlist to be merged into."""
    def __init__(self, name, merge_into):
        ScoreSection.__init__(self, name)
        self.merge_barlist = merge_into


class LyricsSection(ScoreSection):
    """ Holds the lyrics information. Will eventually be merged to
    the corresponding note in the section set by the voice id. """
    def __init__(self, name, voice_id):
        ScoreSection.__init__(self, name)
        self.voice_id = voice_id


class ScorePart(ScoreSection):
    """ object to keep track of part """
    def __init__(self, staves=0, part_id=None, to_part=None, name=''):
        ScoreSection.__init__(self, name)
        self.part_id = part_id
        self.to_part = to_part
        self.abbr = ''
        self.midi = ''
        self.staves = staves

    def __repr__(self):
        return '<{0} {1} {2}>'.format(
            self.__class__.__name__, self.name, self.part_id)

    def set_first_bar(self, divisions):
        initime = [4, 4]
        iniclef = ('G', 2, 0)

        def check_time(bar):
            for obj in bar.obj_list:
                if isinstance(obj, BarAttr):
                    if obj.time:
                        return True
                if isinstance(obj, BarMus):
                    return False

        def check_clef(bar):
            for obj in bar.obj_list:
                if isinstance(obj, BarAttr):
                    if obj.clef or obj.multiclef:
                        return True
                if isinstance(obj, BarMus):
                    return False

        if not check_time(self.barlist[0]):
            try:
                self.barlist[0].obj_list[0].set_time(initime, False)
            except AttributeError:
                print("Warning can't set initial time sign!")
        if not check_clef(self.barlist[0]):
            try:
                self.barlist[0].obj_list[0].set_clef(iniclef)
            except AttributeError:
                print("Warning can't set initial clef sign!")
        self.barlist[0].obj_list[0].divs = divisions
        if self.staves:
            self.barlist[0].obj_list[0].staves = self.staves

    def merge_part_to_part(self):
        """Merge the part with the one indicated."""
        if self.to_part.barlist:
            self.to_part.merge_voice(self)
        else:
            self.to_part.barlist.extend(self.barlist)

    def extract_global_to_section(self, name):
        """Extract only elements that is relevant for the score globally into a given section."""
        section = ScoreSection(name, True)
        for bar in self.barlist:
            section_bar = Bar()
            for obj in bar.obj_list:
                if isinstance(obj, BarAttr):
                    glob_barattr = BarAttr()
                    glob_barattr.key = obj.key
                    glob_barattr.time = obj.time
                    glob_barattr.mode = obj.mode
                    glob_barattr.barline = obj.barline
                    glob_barattr.repeat = obj.repeat
                    glob_barattr.tempo = obj.tempo
                    section_bar.obj_list.append(glob_barattr)
            section.barlist.append(section_bar)
        return section


class Bar():
    """ Representing the bar/measure.
    Contains also information about how complete it is."""
    def __init__(self):
        self.obj_list = []
        self.list_full = False

    def __repr__(self):
        return '<{0} {1}>'.format(self.__class__.__name__, self.obj_list)

    def add(self, obj):
        self.obj_list.append(obj)

    def has_music(self):
        """ Check if bar contains music. """
        for obj in self.obj_list:
            if isinstance(obj, BarMus):
                return True
        return False

    def create_backup(self):
        """ Calculate and create backup object."""
        b = 0
        s = 1
        for obj in self.obj_list:
            if isinstance(obj, BarMus):
                if not obj.chord:
                    b += obj.duration[0]
                    s *= obj.duration[1]
            elif isinstance(obj, BarBackup):
                break
        self.add(BarBackup((b, s)))

    def is_skip(self, obj_list=None):
        """ Check if bar has nothing but skips. """
        if not obj_list:
            obj_list = self.obj_list
        for obj in obj_list:
            if obj.has_attr():
                return False
            if isinstance(obj, BarNote):
                return False
            elif isinstance(obj, BarRest):
                if not obj.skip:
                    return False
        return True

    def inject_voice(self, new_voice, override=False):
        """ Adding new voice to bar.
        Omitting double or conflicting bar attributes as long as override is false.
        Omitting also bars with only skips."""
        if new_voice.obj_list[0].has_attr():
            if self.obj_list[0].has_attr():
                self.obj_list[0].merge_attr(new_voice.obj_list[0], override)
            else:
                self.obj_list.insert(0, new_voice.obj_list[0])
            backup_list = new_voice.obj_list[1:]
        else:
            backup_list = new_voice.obj_list
        try:
            if self.obj_list[-1].barline and new_voice.obj_list[-1].barline:
                self.obj_list.pop()
        except AttributeError:
            pass
        if not self.is_skip(backup_list):
            self.create_backup()
            for bl in backup_list:
                self.add(bl)


class BarMus():
    """ Common class for notes and rests. """
    def __init__(self, duration, voice=1):
        self.duration = duration
        self.type = None
        self.tuplet = []
        self.dot = 0
        self.voice = voice
        self.staff = 0
        self.chord = False
        self.other_notation = None
        self.dynamic = []
        self.oct_shift = None

    def __repr__(self):
        return '<{0} {1}>'.format(self.__class__.__name__, self.duration)

    def set_tuplet(self, fraction, ttype, nr, acttype='', normtype=''):
        self.tuplet.append(Tuplet(fraction, ttype, nr, acttype, normtype))

    def set_staff(self, staff):
        self.staff = staff

    def add_dot(self):
        self.dot += 1

    def add_other_notation(self, other):
        self.other_notation = other

    def set_dynamics_mark(self, sign, before=True):
        self.dynamic.append(DynamicsMark(sign, before))

    def set_dynamics_wedge(self, sign, before=True):
        self.dynamic.append(DynamicsWedge(sign, before))

    def set_dynamics_text(self, sign, before=True):
        self.dynamic.append(DynamicsText(sign, before))

    def set_dynamics_dashes(self, sign, before=True):
        self.dynamic.append(DynamicsDashes(sign, before))

    def set_oct_shift(self, plac, octdir, size):
        self.oct_shift = OctaveShift(plac, octdir, size)

    def has_attr(self):
        return False


##
# Classes that are used by BarMus
##


class OctaveShift():
    """Class for octave shifts."""
    def __init__(self, plac, octdir, size):
        self.plac = plac
        self.octdir = octdir
        self.size = size


class Dynamics():
    """Stores information about dynamics. """
    def __init__(self, sign, before=True):
        self.before = before
        self.sign = sign


class DynamicsMark(Dynamics):
    """A dynamics mark."""
    pass


class DynamicsWedge(Dynamics):
    """A dynamics wedge/hairpin."""
    pass


class DynamicsText(Dynamics):
    """A dynamics text."""
    pass


class DynamicsDashes(Dynamics):
    """Dynamics dashes."""
    pass


class Tuplet():
    """Stores information about tuplet."""
    def __init__(self, fraction, ttype, nr, acttype, normtype):
        self.fraction = fraction
        self.ttype = ttype
        self.nr = nr
        self.acttype = acttype
        self.normtype = normtype

class Slur():
    """Stores information about slur."""
    def __init__(self, nr, slurtype):
        self.nr = nr
        self.slurtype = slurtype


##
# Subclasses of BarMus
##


class BarNote(BarMus):
    """ object to keep track of note parameters """
    def __init__(self, pitch_note, alter, accidental, duration, voice=1):
        BarMus.__init__(self, duration, voice)
        self.base_note = pitch_note.upper()
        self.alter = alter
        self.octave = None
        self.accidental_token = accidental
        self.tie = []
        self.grace = (0, 0)
        self.gliss = None
        self.tremolo = ('', 0)
        self.skip = False
        self.slur = []
        self.artic = []
        self.ornament = None
        self.adv_ornament = None
        self.fingering = None
        self.lyric = None

    def set_duration(self, duration, durtype=''):
        self.duration = duration
        self.dot = 0
        if durtype:
            self.type = durtype

    def set_durtype(self, durtype):
        self.type = durtype

    def set_octave(self, octave):
        self.octave = octave

    def set_tie(self, tie_type):
        self.tie.append(tie_type)

    def set_slur(self, nr, slur_type):
        self.slur.append(Slur(nr, slur_type))

    def add_articulation(self, art_name):
        self.artic.append(art_name)

    def add_ornament(self, ornament):
        self.ornament = ornament

    def add_adv_ornament(self, ornament, end_type="start"):
        self.adv_ornament = (ornament, {"type": end_type})

    def set_grace(self, slash):
        self.grace = (1, slash)

    def set_gliss(self, line, endtype = "start", nr=1):
        if not line:
            line = "solid"
        self.gliss = (line, endtype, nr)

    def set_tremolo(self, trem_type, duration=False):
        if duration:
            self.tremolo = (trem_type, dur2lines(duration))
        else:
            self.tremolo = (trem_type, self.tremolo[1])

    def add_fingering(self, finger_nr):
        self.fingering = finger_nr

    def add_lyric(self, lyric_list):
        if not self.lyric:
            self.lyric = []
        self.lyric.append(lyric_list)

    def change_lyric_syll(self, index, syll):
        self.lyric[index][1] = syll

    def change_lyric_nr(self, index, nr):
        self.lyric[index][2] = nr


class Unpitched(BarNote):
    """Object to keep track of unpitched notes."""
    def __init__(self, duration, step=None, voice=1):
        BarNote.__init__(self, 'B', 0, "", duration, voice=1)
        self.octave = 4
        if step:
            self.base_note = step.upper()


class BarRest(BarMus):
    """ object to keep track of different rests and skips """
    def __init__(self, duration, voice=1, show_type=True, skip=False, pos=0):
        BarMus.__init__(self, duration, voice)
        self.show_type = show_type
        self.type = None
        self.skip = skip
        self.pos = pos

    def set_duration(self, duration, durtype=''):
        self.duration = duration
        if durtype:
            if self.show_type:
                self.type = durtype
            else:
                self.type = None

    def set_durtype(self, durtype):
        if self.show_type:
            self.type = durtype


class BarAttr():
    """ object that keep track of bar attributes, e.g. time sign, clef, key etc """
    def __init__(self):
        self.key = None
        self.time = 0
        self.clef = 0
        self.mode = ''
        self.divs = 0
        self.barline = None
        self.repeat = None
        self.staves = 0
        self.multiclef = []
        self.tempo = None

    def __repr__(self):
        return '<{0} {1}>'.format(self.__class__.__name__, self.time)

    def set_key(self, muskey, mode):
        self.key = muskey
        self.mode = mode

    def set_time(self, fractlist, numeric=True):
        self.time = fractlist
        if not numeric and (fractlist == [2, 2] or fractlist == [4, 4]):
            self.time.append('common')

    def set_clef(self, clef):
        self.clef = clef

    def set_barline(self, bl):
        self.barline = convert_barl(bl)

    def set_tempo(self, unit=0, unittype='', beats=0, dots=0, text=""):
        self.tempo = TempoDir(unit, unittype, beats, dots, text)

    def has_attr(self):
        check = False
        if self.key is not None:
            check = True
        elif self.time != 0:
            check = True
        elif self.clef != 0:
            check = True
        elif self.multiclef:
            check = True
        elif self.divs != 0:
            check = True
        return check

    def merge_attr(self, barattr, override=False):
        """Merge in attributes (from another bar).
        Existing attributes will only be replaced when override is set to true.
        """
        if barattr.key is not None and (override or self.key is None):
            self.key = barattr.key
            self.mode = barattr.mode
        if barattr.time != 0 and (override or self.time == 0):
            self.time = barattr.time
        if barattr.clef != 0 and (override or self.clef == 0):
            self.clef = barattr.clef
        if barattr.multiclef:
            self.multiclef += barattr.multiclef
        if barattr.tempo is not None and (override or self.tempo is None):
            self.tempo = barattr.tempo


class BarBackup():
    """ Object that stores duration for backup """
    def __init__(self, duration):
        self.duration = duration


class TempoDir():
    """ Object that stores tempo direction information """
    def __init__(self, unit, unittype, beats, dots, text):
        if unittype:
            self.metr = unittype, beats
            self.midi = self.set_midi_tempo(unit, beats, dots)
        else:
            self.metr = 0
            self.midi = 0
        self.dots = dots
        self.text = text

    def set_midi_tempo(self, unit, beats, dots):
        u = Fraction(1, int(unit))
        if dots:
            import math
            den = int(math.pow(2, dots))
            num = int(math.pow(2, dots+1)-1)
            u *= Fraction(num, den)
        mult = 4*u
        return float(Fraction(beats)*mult)


##
# Translation functions
##

def dur2lines(dur):
    if dur == 8:
        return 1
    elif dur == 16:
        return 2
    elif dur == 32:
        return 3
    else:
        return 0

def convert_barl(bl):
    if bl == '|':
        return 'regular'
    elif bl == ':':
        return 'dotted'
    elif bl == 'dashed':
        return bl
    elif bl == '.':
        return 'heavy'
    elif bl == '||':
        return 'light-light'
    elif bl == '.|' or bl == 'forward':
        return 'heavy-light'
    elif bl == '.|.':
        return 'heavy-heavy'
    elif bl == '|.' or bl == 'backward':
        return 'light-heavy'
    elif bl == "'":
        return 'tick'<|MERGE_RESOLUTION|>--- conflicted
+++ resolved
@@ -315,10 +315,6 @@
         if len(voice.barlist) > bl_len:
             self.barlist += voice.barlist[bl_len:]
 
-<<<<<<< HEAD
-
-=======
->>>>>>> 261ad15f
     def merge_lyrics(self, lyrics):
         """Merge in lyrics in music section."""
         i = 0
