--- conflicted
+++ resolved
@@ -121,14 +121,10 @@
     def new_xml_bar_attr(self, obj):
         """Create bar attribute xml-nodes."""
         if obj.has_attr():
-<<<<<<< HEAD
             self.musxml.new_bar_attr(obj.clef, obj.time, obj.key, obj.mode, 
                 obj.divs, obj.multirest)
-=======
-            self.musxml.new_bar_attr(obj.clef, obj.time, obj.key, obj.mode, obj.divs)
         if obj.new_system:
             self.musxml.new_system(obj.new_system)
->>>>>>> 5d899817
         if obj.repeat:
             self.musxml.add_barline(obj.barline, obj.repeat)
         elif obj.barline:
@@ -749,13 +745,10 @@
         self.staves = 0
         self.multiclef = []
         self.tempo = None
-<<<<<<< HEAD
         self.multirest = None
-=======
         self.mark = None
         self.word = None
         self.new_system = None
->>>>>>> 5d899817
 
     def __repr__(self):
         return '<{0} {1}>'.format(self.__class__.__name__, self.time)
@@ -781,10 +774,9 @@
     def set_tempo(self, unit=0, unittype='', beats=0, dots=0, text=""):
         self.tempo = TempoDir(unit, unittype, beats, dots, text)
 
-<<<<<<< HEAD
     def set_multp_rest(self, size=0):
         self.multirest = size
-=======
+
     def set_mark(self, mark):
         self.mark = mark
 
@@ -792,7 +784,6 @@
         if self.word == None:
             self.word = ''
         self.word += words + ' '
->>>>>>> 5d899817
 
     def has_attr(self):
         check = False
@@ -806,11 +797,9 @@
             check = True
         elif self.divs != 0:
             check = True
-<<<<<<< HEAD
         elif self.multirest is not None:
-=======
+            check = True
         elif self.mark != 0:
->>>>>>> 5d899817
             check = True
         return check
 
