--- conflicted
+++ resolved
@@ -77,12 +77,9 @@
         self.prev_tremolo = 8
         self.tupl_dur = 0
         self.tupl_sum = 0
-<<<<<<< HEAD
         self.word = None
-=======
         self.bar_is_pickup = False
         self.stem_dir = None
->>>>>>> 9154905a
 
     def new_header_assignment(self, name, value):
         """Distributing header information."""
