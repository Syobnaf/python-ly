--- conflicted
+++ resolved
@@ -661,20 +661,13 @@
         if length != 0:
             self.mediator.current_is_rest = True
             self.mediator.clear_chord()
-<<<<<<< HEAD
-            self.mediator.current_note = xml_objs.BarRest((length, Fraction(1, 1)), self.mediator.voice, skip=True)
-=======
             self.mediator.prev_note = self.mediator.current_note
             self.mediator.current_note = xml_objs.BarRest((length, Fraction(1, 1)), voice=self.mediator.voice, voice_name=self.mediator.voice_name, skip=True)
->>>>>>> 77be0716
             self.mediator.check_current_note(rest=True)
             self.total_time += length
             self.time_since_bar += length
             self.check_for_barline()
-<<<<<<< HEAD
-=======
             self.end_beam()
->>>>>>> 77be0716
 
     def break_skip_at_barline(self, skip):
         r"""
