--- conflicted
+++ resolved
@@ -500,14 +500,11 @@
             self.mediator.new_trill_spanner("stop")
         elif command.token == '\\ottava':
             self.ottava = True
-<<<<<<< HEAD
         elif command.token == '\\breathe':
             art = type('',(object,),{"token": "\\breathe"})()
             self.Articulation(art)
-=======
         elif command.token == '\\stemUp' or command.token == '\\stemDown' or command.token == '\\stemNeutral':
             self.mediator.stem_direction(command.token)
->>>>>>> 9154905a
         elif command.token == '\\default':
             if self.tupl_span:
                 self.mediator.unset_tuplspan_dur()
