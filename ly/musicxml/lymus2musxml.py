--- conflicted
+++ resolved
@@ -1378,16 +1378,11 @@
 
         See check_for_barline() and generate_location_dicts() for more on how `\bar "..."` is implemented
         """
-<<<<<<< HEAD
         if self.alt_mode == 'lyric' and isinstance(string.parent(), ly.music.items.LyricText):
-            self.mediator.new_lyrics_text(string.tokens[0])
-=======
-        if self.alt_mode == 'lyric' and self.look_behind(string, ly.music.items.LyricText):
             if 'LyricText_font-shape' in self.override_dict and self.override_dict['LyricText_font-shape'] == 'italic':
                 self.mediator.new_lyrics_text(string.tokens[0], True)
             else:
                 self.mediator.new_lyrics_text(string.tokens[0])
->>>>>>> ef75d1c8
 
     def LyricsTo(self, lyrics_to):
         r"""A \lyricsto expression. """
@@ -1401,16 +1396,11 @@
         Create a lyric text if there is text or the next node is not a String
             in which case, wait to allow that String to be the lyric text (see String() above)
         """
-<<<<<<< HEAD
         if lyrics_text.token or not isinstance(lyrics_text[0], ly.music.items.String):
-            self.mediator.new_lyrics_text(lyrics_text.token)
-=======
-        if lyrics_text.token or not self.look_ahead(lyrics_text, ly.music.items.String):
             if 'LyricText_font-shape' in self.override_dict and self.override_dict['LyricText_font-shape'] == 'italic':
                 self.mediator.new_lyrics_text(lyrics_text.token, True)
             else:
                 self.mediator.new_lyrics_text(lyrics_text.token)
->>>>>>> ef75d1c8
 
     def LyricItem(self, lyrics_item):
         """Another lyric item (skip, extender, hyphen or tie)."""
