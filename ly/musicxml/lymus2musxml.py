--- conflicted
+++ resolved
@@ -501,15 +501,12 @@
             self.mediator.new_trill_spanner("stop")
         elif command.token == '\\ottava':
             self.ottava = True
-<<<<<<< HEAD
         elif command.token == '\\mark':
             self.mark = True
             self.mediator.new_mark()
-=======
         elif command.token == '\\breathe':
             art = type('',(object,),{"token": "\\breathe"})()
             self.Articulation(art)
->>>>>>> 3529766a
         elif command.token == '\\stemUp' or command.token == '\\stemDown' or command.token == '\\stemNeutral':
             self.mediator.stem_direction(command.token)
         elif command.token == '\\default':
