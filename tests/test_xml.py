--- conflicted
+++ resolved
@@ -45,13 +45,12 @@
     compare_output('church_modes')
 
 
-<<<<<<< HEAD
 def test_markup():
     compare_output('markup')
-=======
+
+
 def test_breathe():
     compare_output('breathe')
->>>>>>> ea6ab1f5
 
 
 def ly_to_xml(filename):
